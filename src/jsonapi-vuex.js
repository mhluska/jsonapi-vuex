--- conflicted
+++ resolved
@@ -1,9 +1,5 @@
-<<<<<<< HEAD
-import Vue from 'vue';
-=======
 import Vue from 'vue'
 import get from 'lodash.get';
->>>>>>> 55ce1ad4
 import merge from 'lodash.merge';
 import cloneDeep from 'lodash.clonedeep';
 // https://github.com/dchester/jsonpath/issues/89
@@ -61,15 +57,9 @@
       if (!type || !id) {
         throw new RecordError('update_record: Missing type or id', new_record);
       }
-<<<<<<< HEAD
-      const store_record = normToStore(new_record);
-      const old_record = getNested(state, [type, id]);
-      Vue.set(state[type], id, merge(old_record, store_record[type][id]));
-=======
       const store_record = normToStore(new_record)
       const old_record = get(state, [ type, id ])
       Vue.set(state[type], id, merge(old_record, store_record[type][id]))
->>>>>>> 55ce1ad4
     },
     set_status: (state, { id, status }) => {
       Vue.set(state[jvtag], id, { status: status, time: Date.now() });
@@ -141,16 +131,9 @@
 
       let rel_names = [];
       //Get initial record
-<<<<<<< HEAD
-      let action = context
-        .dispatch('get', args)
-        .then(record => {
-          let rels = getNested(record, [jvtag, 'relationships']) || {};
-=======
       let action = context.dispatch('get', args)
         .then((record) => {
           let rels = get(record, [ jvtag, 'relationships' ]) || {}
->>>>>>> 55ce1ad4
           if (rel_name && rels) {
             // Only process requested relname
             rels = { [rel_name]: rels[rel_name] };
@@ -424,19 +407,11 @@
 // Follow relationships and expand them into _jv/rels
 const followRelationships = (state, record) => {
   // Copy item before modifying
-<<<<<<< HEAD
-  const data = clone(record, true);
-  data[jvtag]['rels'] = {};
-  const rel_names = getNested(data, [jvtag, 'relationships']) || {};
-  for (let [rel_name, rel_info] of Object.entries(rel_names)) {
-    let is_item = false;
-=======
   const data = cloneDeep(record)
   data[jvtag]['rels'] = {}
   const rel_names = get(data, [ jvtag, 'relationships' ]) || {}
   for (let [ rel_name, rel_info ] of Object.entries(rel_names)) {
     let is_item = false
->>>>>>> 55ce1ad4
     // We can only work with data, not links since we need type & id
     if ('data' in rel_info && rel_info.data) {
       let rel_data = rel_info['data'];
@@ -447,19 +422,11 @@
         rel_data = [rel_data];
       }
       for (let rel_item of rel_data) {
-<<<<<<< HEAD
-        let [type, id] = getTypeId({ [jvtag]: rel_item });
-        let result = getNested(state, [type, id]);
-        if (result) {
-          // Copy rather than ref to avoid circular JSON issues
-          result = clone(result, true);
-=======
         let [ type, id ] = getTypeId({ [jvtag]: rel_item })
         let result = get(state, [ type, id ])
         if (result) {
           // Copy rather than ref to avoid circular JSON issues
           result = cloneDeep(result)
->>>>>>> 55ce1ad4
           if (is_item) {
             // Store attrs directly under rel_name
             data[jvtag]['rels'][rel_name] = result;
@@ -511,18 +478,6 @@
   return path;
 };
 
-<<<<<<< HEAD
-// Walk an object looking for children, returning undefined rather than an error
-// Use: getNested('object', ['path', 'to', 'child'])
-const getNested = (nestedObj, pathArray) => {
-  return pathArray.reduce(
-    (obj, key) => (obj && obj[key] !== 'undefined' ? obj[key] : undefined),
-    nestedObj
-  );
-};
-
-=======
->>>>>>> 55ce1ad4
 // Normalize a single jsonapi item
 const jsonapiToNormItem = data => {
   if (!data) {
@@ -556,13 +511,6 @@
 // Denormalize an item to jsonapi
 const normToJsonapiItem = data => {
   // Fastest way to deep copy
-<<<<<<< HEAD
-  const jsonapi = { ...data[jvtag] };
-  jsonapi['attributes'] = Object.assign({}, data);
-  delete jsonapi['attributes'][jvtag];
-  return jsonapi;
-};
-=======
   const jsonapi = { ...data[jvtag] }
   jsonapi['attributes'] = Object.assign({}, data)
 
@@ -571,7 +519,6 @@
 
   return jsonapi
 }
->>>>>>> 55ce1ad4
 
 // Denormalize one or more records to jsonapi
 const normToJsonapi = record => {
