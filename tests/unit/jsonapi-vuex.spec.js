--- conflicted
+++ resolved
@@ -26,14 +26,8 @@
   storeFormat as createStoreRecord,
 } from './fixtures/record';
 
-<<<<<<< HEAD
-chai.use(sinonChai);
-chai.use(chaiAsPromised);
-chai.use(chaiExclude);
-=======
 chai.use(sinonChai)
 chai.use(chaiAsPromised)
->>>>>>> 55ce1ad4
 
 // 'global' variables (redefined in beforeEach)
 let jm,
@@ -408,41 +402,6 @@
       it('should filter whole store using jsonpath, returning a single item', function() {
         const { get } = jm.getters;
         // Return all records of any type with id: 1
-<<<<<<< HEAD
-        const result = get(store_record)('', '$.*.1');
-        expect(result).to.deep.equal({
-          [norm_widget_1['_jv']['id']]: norm_widget_1,
-        });
-      });
-      it('should return empty object if type not in state', function() {
-        const { get } = jm.getters;
-        const result = get({})('widget');
-        expect(result).to.deep.equal({});
-      });
-      it('should follow relationships data (single item)', function() {
-        jm = jsonapiModule(api, { follow_relationships_data: true });
-        const { get } = jm.getters;
-        const result = get(store_record, { get: get })('widget/1');
-        expect(norm_widget_1_rels).to.deep.equal(result);
-      });
-      it('should follow relationships data (array)', function() {
-        jm = jsonapiModule(api, { follow_relationships_data: true });
-        const { get } = jm.getters;
-        const result = get(store_record, { get: get })('widget/2');
-        expect(norm_widget_2_rels)
-          .excludingEvery('_jv')
-          .to.deep.equal(result);
-      });
-      it('should follow relationships data (array) for a collection', function() {
-        jm = jsonapiModule(api, { follow_relationships_data: true });
-        const { get } = jm.getters;
-        const result = get(store_record, { get: get })('widget');
-        expect(norm_record_rels)
-          .excludingEvery('_jv')
-          .to.deep.equal(result);
-      });
-    });
-=======
         const result = get(store_record)('', '$.*.1')
         expect(result).to.deep.equal({ [norm_widget_1['_jv']['id']] : norm_widget_1 })
       })
@@ -488,7 +447,6 @@
   }); // getters
 
   describe("Custom Exceptions", function() {
->>>>>>> 55ce1ad4
 
     describe('status', function() {
       it('should return the status for a given id', function() {
